# YOLOv5 🚀 by Ultralytics, GPL-3.0 license
"""
YOLO-specific modules

Usage:
    $ python path/to/models/yolo.py --cfg yolov5s.yaml
"""

import argparse
import os
import platform
import sys
from copy import deepcopy
from pathlib import Path

FILE = Path(__file__).resolve()
ROOT = FILE.parents[1]  # YOLOv5 root directory
if str(ROOT) not in sys.path:
    sys.path.append(str(ROOT))  # add ROOT to PATH
if platform.system() != 'Windows':
    ROOT = Path(os.path.relpath(ROOT, Path.cwd()))  # relative

from models.common import *
from models.experimental import *
from utils.autoanchor import check_anchor_order
from utils.general import LOGGER, check_version, check_yaml, make_divisible, print_args
from utils.plots import feature_visualization
from utils.torch_utils import (fuse_conv_and_bn, initialize_weights, model_info, profile, scale_img, select_device,
                               time_sync)

try:
    import thop  # for FLOPs computation
except ImportError:
    thop = None


class Detect(nn.Module):
    stride = None  # strides computed during build
    onnx_dynamic = False  # ONNX export parameter

    def __init__(self, nc=80, anchors=(), ch=(), inplace=True):  # detection layer
        super().__init__()
        self.nc = nc  # number of classes
        self.no = nc + 5  # number of outputs per anchor
        self.nl = len(anchors)  # number of detection layers
        self.na = len(anchors[0]) // 2  # number of anchors
        self.grid = [torch.zeros(1)] * self.nl  # init grid
        self.anchor_grid = [torch.zeros(1)] * self.nl  # init anchor grid
        self.register_buffer('anchors', torch.tensor(anchors).float().view(self.nl, -1, 2))  # shape(nl,na,2)
        self.m = nn.ModuleList(nn.Conv2d(x, self.no * self.na, 1) for x in ch)  # output conv
        self.inplace = inplace  # use in-place ops (e.g. slice assignment)

    def forward(self, x):
        z = []  # inference output
        for i in range(self.nl):
            x[i] = self.m[i](x[i])  # conv
            bs, _, ny, nx = x[i].shape  # x(bs,255,20,20) to x(bs,3,20,20,85)
            x[i] = x[i].view(bs, self.na, self.no, ny, nx).permute(0, 1, 3, 4, 2).contiguous()

            if not self.training:  # inference
                if self.onnx_dynamic or self.grid[i].shape[2:4] != x[i].shape[2:4]:
                    self.grid[i], self.anchor_grid[i] = self._make_grid(nx, ny, i)

                y = x[i].sigmoid()
                if self.inplace:
                    y[..., 0:2] = (y[..., 0:2] * 2 - 0.5 + self.grid[i]) * self.stride[i]  # xy
                    y[..., 2:4] = (y[..., 2:4] * 2) ** 2 * self.anchor_grid[i]  # wh
                else:  # for YOLOv5 on AWS Inferentia https://github.com/ultralytics/yolov5/pull/2953
                    xy = (y[..., 0:2] * 2 - 0.5 + self.grid[i]) * self.stride[i]  # xy
                    wh = (y[..., 2:4] * 2) ** 2 * self.anchor_grid[i]  # wh
                    y = torch.cat((xy, wh, y[..., 4:]), -1)
                z.append(y.view(bs, -1, self.no))

        return x if self.training else (torch.cat(z, 1), x)

    def _make_grid(self, nx=20, ny=20, i=0):
        d = self.anchors[i].device
        shape = 1, self.na, ny, nx, 2  # grid shape
        if check_version(torch.__version__, '1.10.0'):  # torch>=1.10.0 meshgrid workaround for torch>=0.7 compatibility
            yv, xv = torch.meshgrid(torch.arange(ny, device=d), torch.arange(nx, device=d), indexing='ij')
        else:
            yv, xv = torch.meshgrid(torch.arange(ny, device=d), torch.arange(nx, device=d))
        grid = torch.stack((xv, yv), 2).expand(shape).float()
        anchor_grid = (self.anchors[i] * self.stride[i]).view((1, self.na, 1, 1, 2)).expand(shape).float()
        return grid, anchor_grid


class Model(nn.Module):
    def __init__(self, cfg='yolov5s.yaml', ch=3, nc=None, anchors=None):  # model, input channels, number of classes
        super().__init__()
        if isinstance(cfg, dict):
            self.yaml = cfg  # model dict
        else:  # is *.yaml
            import yaml  # for torch hub
            self.yaml_file = Path(cfg).name
            with open(cfg, encoding='ascii', errors='ignore') as f:
                self.yaml = yaml.safe_load(f)  # model dict

        # Define model
        ch = self.yaml['ch'] = self.yaml.get('ch', ch)  # input channels
        if nc and nc != self.yaml['nc']:
            LOGGER.info(f"Overriding model.yaml nc={self.yaml['nc']} with nc={nc}")
            self.yaml['nc'] = nc  # override yaml value
        if anchors:
            LOGGER.info(f'Overriding model.yaml anchors with anchors={anchors}')
            self.yaml['anchors'] = round(anchors)  # override yaml value
        self.model, self.save = parse_model(deepcopy(self.yaml), ch=[ch])  # model, savelist
        self.names = [str(i) for i in range(self.yaml['nc'])]  # default names
        self.inplace = self.yaml.get('inplace', True)

        # Build strides, anchors
        m = self.model[-1]  # Detect()
        if isinstance(m, Detect):
            s = 256  # 2x min stride
            m.inplace = self.inplace
            m.stride = torch.tensor([s / x.shape[-2] for x in self.forward(torch.zeros(1, ch, s, s))])  # forward
            check_anchor_order(m)  # must be in pixel-space (not grid-space)
            m.anchors /= m.stride.view(-1, 1, 1)
            self.stride = m.stride
            self._initialize_biases()  # only run once

        # Init weights, biases
        initialize_weights(self)
        self.info()
        LOGGER.info('')

    def forward(self, x, augment=False, profile=False, visualize=False):
        if augment:
            return self._forward_augment(x)  # augmented inference, None
        return self._forward_once(x, profile, visualize)  # single-scale inference, train

    def _forward_augment(self, x):
        img_size = x.shape[-2:]  # height, width
        s = [1, 0.83, 0.67]  # scales
        f = [None, 3, None]  # flips (2-ud, 3-lr)
        y = []  # outputs
        for si, fi in zip(s, f):
            xi = scale_img(x.flip(fi) if fi else x, si, gs=int(self.stride.max()))
            yi = self._forward_once(xi)[0]  # forward
            # cv2.imwrite(f'img_{si}.jpg', 255 * xi[0].cpu().numpy().transpose((1, 2, 0))[:, :, ::-1])  # save
            yi = self._descale_pred(yi, fi, si, img_size)
            y.append(yi)
        y = self._clip_augmented(y)  # clip augmented tails
        return torch.cat(y, 1), None  # augmented inference, train

    def _forward_once(self, x, profile=False, visualize=False):
        y, dt = [], []  # outputs
        for m in self.model:
            if m.f != -1:  # if not from previous layer
                x = y[m.f] if isinstance(m.f, int) else [x if j == -1 else y[j] for j in m.f]  # from earlier layers
            if profile:
                self._profile_one_layer(m, x, dt)
            x = m(x)  # run
            y.append(x if m.i in self.save else None)  # save output
            if visualize:
                feature_visualization(x, m.type, m.i, save_dir=visualize)
        return x

    def _descale_pred(self, p, flips, scale, img_size):
        # de-scale predictions following augmented inference (inverse operation)
        if self.inplace:
            p[..., :4] /= scale  # de-scale
            if flips == 2:
                p[..., 1] = img_size[0] - p[..., 1]  # de-flip ud
            elif flips == 3:
                p[..., 0] = img_size[1] - p[..., 0]  # de-flip lr
        else:
            x, y, wh = p[..., 0:1] / scale, p[..., 1:2] / scale, p[..., 2:4] / scale  # de-scale
            if flips == 2:
                y = img_size[0] - y  # de-flip ud
            elif flips == 3:
                x = img_size[1] - x  # de-flip lr
            p = torch.cat((x, y, wh, p[..., 4:]), -1)
        return p

    def _clip_augmented(self, y):
        # Clip YOLOv5 augmented inference tails
        nl = self.model[-1].nl  # number of detection layers (P3-P5)
        g = sum(4 ** x for x in range(nl))  # grid points
        e = 1  # exclude layer count
        i = (y[0].shape[1] // g) * sum(4 ** x for x in range(e))  # indices
        y[0] = y[0][:, :-i]  # large
        i = (y[-1].shape[1] // g) * sum(4 ** (nl - 1 - x) for x in range(e))  # indices
        y[-1] = y[-1][:, i:]  # small
        return y

    def _profile_one_layer(self, m, x, dt):
        c = isinstance(m, Detect)  # is final layer, copy input as inplace fix
        o = thop.profile(m, inputs=(x.copy() if c else x,), verbose=False)[0] / 1E9 * 2 if thop else 0  # FLOPs
        t = time_sync()
        for _ in range(10):
            m(x.copy() if c else x)
        dt.append((time_sync() - t) * 100)
        if m == self.model[0]:
            LOGGER.info(f"{'time (ms)':>10s} {'GFLOPs':>10s} {'params':>10s}  {'module'}")
        LOGGER.info(f'{dt[-1]:10.2f} {o:10.2f} {m.np:10.0f}  {m.type}')
        if c:
            LOGGER.info(f"{sum(dt):10.2f} {'-':>10s} {'-':>10s}  Total")

    def _initialize_biases(self, cf=None):  # initialize biases into Detect(), cf is class frequency
        # https://arxiv.org/abs/1708.02002 section 3.3
        # cf = torch.bincount(torch.tensor(np.concatenate(dataset.labels, 0)[:, 0]).long(), minlength=nc) + 1.
        m = self.model[-1]  # Detect() module
        for mi, s in zip(m.m, m.stride):  # from
            b = mi.bias.view(m.na, -1)  # conv.bias(255) to (3,85)
            b.data[:, 4] += math.log(8 / (640 / s) ** 2)  # obj (8 objects per 640 image)
            b.data[:, 5:] += math.log(0.6 / (m.nc - 0.999999)) if cf is None else torch.log(cf / cf.sum())  # cls
            mi.bias = torch.nn.Parameter(b.view(-1), requires_grad=True)

    def _print_biases(self):
        m = self.model[-1]  # Detect() module
        for mi in m.m:  # from
            b = mi.bias.detach().view(m.na, -1).T  # conv.bias(255) to (3,85)
            LOGGER.info(
                ('%6g Conv2d.bias:' + '%10.3g' * 6) % (mi.weight.shape[1], *b[:5].mean(1).tolist(), b[5:].mean()))

    # def _print_weights(self):
    #     for m in self.model.modules():
    #         if type(m) is Bottleneck:
    #             LOGGER.info('%10.3g' % (m.w.detach().sigmoid() * 2))  # shortcut weights

    def fuse(self):  # fuse model Conv2d() + BatchNorm2d() layers
        LOGGER.info('Fusing layers... ')
        for m in self.model.modules():
            if isinstance(m, (Conv, DWConv)) and hasattr(m, 'bn'):
                m.conv = fuse_conv_and_bn(m.conv, m.bn)  # update conv
                delattr(m, 'bn')  # remove batchnorm
                m.forward = m.forward_fuse  # update forward
        self.info()
        return self

    def info(self, verbose=False, img_size=640):  # print model information
        model_info(self, verbose, img_size)

    def _apply(self, fn):
        # Apply to(), cpu(), cuda(), half() to model tensors that are not parameters or registered buffers
        self = super()._apply(fn)
        m = self.model[-1]  # Detect()
        if isinstance(m, Detect):
            m.stride = fn(m.stride)
            m.grid = list(map(fn, m.grid))
            if isinstance(m.anchor_grid, list):
                m.anchor_grid = list(map(fn, m.anchor_grid))
        return self


def parse_model(d, ch):  # model_dict, input_channels(3)
    LOGGER.info(f"\n{'':>3}{'from':>18}{'n':>3}{'params':>10}  {'module':<40}{'arguments':<30}")
    anchors, nc, gd, gw = d['anchors'], d['nc'], d['depth_multiple'], d['width_multiple']
    na = (len(anchors[0]) // 2) if isinstance(anchors, list) else anchors  # number of anchors
    no = na * (nc + 5)  # number of outputs = anchors * (classes + 5)

    layers, save, c2 = [], [], ch[-1]  # layers, savelist, ch out
    for i, (f, n, m, args) in enumerate(d['backbone'] + d['head']):  # from, number, module, args
        m = eval(m) if isinstance(m, str) else m  # eval strings
        for j, a in enumerate(args):
            try:
                args[j] = eval(a) if isinstance(a, str) else a  # eval strings
            except NameError:
                pass

        n = n_ = max(round(n * gd), 1) if n > 1 else n  # depth gain
        if m in [Conv, Scale1, Scale2, Scale3, Scale7, Scale8, GhostConv, Bottleneck, Bottleneck_alpha, GhostBottleneck,
                 SPP, SPPF,
                 C2SPPF, DWConv, MixConv2d,
                 Focus, CrossConv, BottleneckCSP, C2b, C2a, C2c, C3, C3TR, C3SPP, C3Ghost,
                 RepVGGBlock]:
            c1, c2 = ch[f], args[0]
            if c2 != no:  # if not output
                c2 = make_divisible(c2 * gw, 8)

            args = [c1, c2, *args[1:]]
            if m in [BottleneckCSP, C2b, C2a, C2c, C3, C3TR, C3Ghost]:
                args.insert(2, n)  # number of repeats
                n = 1
        elif m is nn.BatchNorm2d:
            args = [ch[f]]
        elif m is Concat:
            c2 = sum(ch[x] for x in f)
        elif m is Detect:
            args.append([ch[x] for x in f])
            if isinstance(args[1], int):  # number of anchors
                args[1] = [list(range(args[1] * 2))] * len(f)
        elif m is Contract:
            c2 = ch[f] * args[0] ** 2
        elif m is Expand:
            c2 = ch[f] // args[0] ** 2
        else:
            c2 = ch[f]

        m_ = nn.Sequential(*(m(*args) for _ in range(n))) if n > 1 else m(*args)  # module
        t = str(m)[8:-2].replace('__main__.', '')  # module type
        np = sum(x.numel() for x in m_.parameters())  # number params
        m_.i, m_.f, m_.type, m_.np = i, f, t, np  # attach index, 'from' index, type, number params
        LOGGER.info(f'{i:>3}{str(f):>18}{n_:>3}{np:10.0f}  {t:<40}{str(args):<30}')  # print
        save.extend(x % i for x in ([f] if isinstance(f, int) else f) if x != -1)  # append to savelist
        layers.append(m_)
        if i == 0:
            ch = []
        ch.append(c2)
    return nn.Sequential(*layers), sorted(save)


if __name__ == '__main__':
    parser = argparse.ArgumentParser()
<<<<<<< HEAD
    # YOLOv5s summary: 270 layers, 7232797 parameters, 7232797 gradients, 16.0 GFLOPs
    # YOLOv5s6 summary: 355 layers, 12626620 parameters, 12626620 gradients, 16.9 GFLOPs
    # YOLOv5s6-scale1 summary: 375 layers, 12488636 parameters, 12488636 gradients, 17.3 GFLOPs
    # YOLOv5s6-scale3 summary: 375 layers, 13562172 parameters, 13562172 gradients, 17.6 GFLOPs

    # YOLOv5s6-7b summary: 355 layers, 11300380 parameters, 11300380 gradients, 16.1 GFLOPs
    # YOLOv5s6-7b-x10 summary: 355 layers, 9952796 parameters, 9952796 gradients, 13.8 GFLOPs
    # YOLOv5s6-7b-x15 summary: 355 layers, 10965436 parameters, 10965436 gradients, 15.5 GFLOPs

    # YOLOv5s6-7b-scale1-4 summary: 375 layers, 9814812 parameters, 9814812 gradients, 14.1 GFLOPs
    # YOLOv5s6-7b-scale1-6 summary: 385 layers, 9610396 parameters, 9610396 gradients, 13.9 GFLOPs
    # YOLOv5s6-7b-scale3-4 summary: 375 layers, 10888348 parameters, 10888348 gradients, 14.5 GFLOPs
    # YOLOv5s6-7b-scale3-6 summary: 385 layers, 11216796 parameters, 11216796 gradients, 14.9 GFLOPs
    # YOLOv5s6-7b-scale1-4-e15 summary: 375 layers, 10827452 parameters, 10827452 gradients, 15.9 GFLOPs

    # YOLOv5l6 summary: 607 layers, 76770172 parameters, 76770172 gradients, 111.5 GFLOPs
    # YOLOv5l6-7b-scale1-4 summary: 627 layers, 54737980 parameters, 54737980 gradients, 82.7 GFLOPs

    parser.add_argument('--cfg', type=str, default='yolov5l6-7b-scale1-4.yaml', help='model.yaml')
    parser.add_argument('--device', default='', help='cuda device, i.e. 0 or 0,1,2,3 or cpu')
    parser.add_argument('--profile', action='store_false', help='profile model speed')
=======
    parser.add_argument('--cfg', type=str, default='yolov5s.yaml', help='model.yaml')
    parser.add_argument('--batch-size', type=int, default=1, help='total batch size for all GPUs')
    parser.add_argument('--device', default='', help='cuda device, i.e. 0 or 0,1,2,3 or cpu')
    parser.add_argument('--profile', action='store_true', help='profile model speed')
    parser.add_argument('--line-profile', action='store_true', help='profile model speed layer by layer')
>>>>>>> cf4f3c34
    parser.add_argument('--test', action='store_true', help='test all yolo*.yaml')
    opt = parser.parse_args()
    opt.cfg = check_yaml(opt.cfg)  # check YAML
    print_args(FILE.stem, opt)
    device = select_device(opt.device)

    # Create model
    im = torch.rand(opt.batch_size, 3, 640, 640).to(device)
    model = Model(opt.cfg).to(device)

<<<<<<< HEAD
    # Profile
    if opt.profile:
        model.eval().fuse()
        img = torch.rand(8 if torch.cuda.is_available() else 1, 3, 640, 640).to(device)
        y = model(img, profile=True)
=======
    # Options
    if opt.line_profile:  # profile layer by layer
        _ = model(im, profile=True)
>>>>>>> cf4f3c34

    elif opt.profile:  # profile forward-backward
        results = profile(input=im, ops=[model], n=3)

    elif opt.test:  # test all models
        for cfg in Path(ROOT / 'models').rglob('yolo*.yaml'):
            try:
                _ = Model(cfg)
            except Exception as e:
                print(f'Error in {cfg}: {e}')<|MERGE_RESOLUTION|>--- conflicted
+++ resolved
@@ -301,10 +301,7 @@
     return nn.Sequential(*layers), sorted(save)
 
 
-if __name__ == '__main__':
-    parser = argparse.ArgumentParser()
-<<<<<<< HEAD
-    # YOLOv5s summary: 270 layers, 7232797 parameters, 7232797 gradients, 16.0 GFLOPs
+# YOLOv5s summary: 270 layers, 7232797 parameters, 7232797 gradients, 16.0 GFLOPs
     # YOLOv5s6 summary: 355 layers, 12626620 parameters, 12626620 gradients, 16.9 GFLOPs
     # YOLOv5s6-scale1 summary: 375 layers, 12488636 parameters, 12488636 gradients, 17.3 GFLOPs
     # YOLOv5s6-scale3 summary: 375 layers, 13562172 parameters, 13562172 gradients, 17.6 GFLOPs
@@ -322,16 +319,13 @@
     # YOLOv5l6 summary: 607 layers, 76770172 parameters, 76770172 gradients, 111.5 GFLOPs
     # YOLOv5l6-7b-scale1-4 summary: 627 layers, 54737980 parameters, 54737980 gradients, 82.7 GFLOPs
 
-    parser.add_argument('--cfg', type=str, default='yolov5l6-7b-scale1-4.yaml', help='model.yaml')
-    parser.add_argument('--device', default='', help='cuda device, i.e. 0 or 0,1,2,3 or cpu')
-    parser.add_argument('--profile', action='store_false', help='profile model speed')
-=======
+if __name__ == '__main__':
+    parser = argparse.ArgumentParser()
     parser.add_argument('--cfg', type=str, default='yolov5s.yaml', help='model.yaml')
     parser.add_argument('--batch-size', type=int, default=1, help='total batch size for all GPUs')
     parser.add_argument('--device', default='', help='cuda device, i.e. 0 or 0,1,2,3 or cpu')
     parser.add_argument('--profile', action='store_true', help='profile model speed')
     parser.add_argument('--line-profile', action='store_true', help='profile model speed layer by layer')
->>>>>>> cf4f3c34
     parser.add_argument('--test', action='store_true', help='test all yolo*.yaml')
     opt = parser.parse_args()
     opt.cfg = check_yaml(opt.cfg)  # check YAML
@@ -342,17 +336,9 @@
     im = torch.rand(opt.batch_size, 3, 640, 640).to(device)
     model = Model(opt.cfg).to(device)
 
-<<<<<<< HEAD
-    # Profile
-    if opt.profile:
-        model.eval().fuse()
-        img = torch.rand(8 if torch.cuda.is_available() else 1, 3, 640, 640).to(device)
-        y = model(img, profile=True)
-=======
     # Options
     if opt.line_profile:  # profile layer by layer
         _ = model(im, profile=True)
->>>>>>> cf4f3c34
 
     elif opt.profile:  # profile forward-backward
         results = profile(input=im, ops=[model], n=3)
